--- conflicted
+++ resolved
@@ -1,4 +1,3 @@
-<<<<<<< HEAD
 ### 0.7.0 (unreleased)
 
 Breaking changes:
@@ -24,15 +23,12 @@
  * NatSpec: Constructors and functions have consistent userdoc output.
 
 
-### 0.6.11 (unreleased)
-=======
 ### 0.6.12 (unreleased)
 
 
 
 
 ### 0.6.11 (2020-07-07)
->>>>>>> ad5ae2ee
 
 
 Language Features:
