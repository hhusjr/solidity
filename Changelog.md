<<<<<<< HEAD
### 0.7.0 (unreleased)

Language Features:


Compiler Features:


Bugfixes:



### 0.6.1 (unreleased)
=======
### 0.6.2 (unreleased)
>>>>>>> 8865ec76

Language Features:
 * Allow accessing external functions via contract and interface names to obtain their selector.


Compiler Features:
 * General: Raise warning if runtime bytecode exceeds 24576 bytes (a limit introduced in Spurious Dragon).
 * Yul Optimizer: Apply penalty when trying to rematerialize into loops.

Bugfixes:


Build System:
 * Switch to building soljson.js with an embedded base64-encoded wasm binary.


### 0.6.1 (2020-01-02)

Bugfixes:
 * Yul Optimizer: Fix bug in redundant assignment remover in combination with break and continue statements.


### 0.6.0 (2019-12-17)

Breaking changes:
 * ABI: Remove the deprecated ``constant`` and ``payable`` fields.
 * ABI: The ``type`` field is now required and no longer specified to default to ``function``.
 * AST: Inline assembly is exported as structured JSON instead of plain string.
 * C API (``libsolc``): Introduce context parameter to both ``solidity_compile`` and the callback.
 * C API (``libsolc``): The provided callback now takes two parameters, kind and data. The callback can then be used for multiple purposes, such has file imports and SMT queries.
 * C API (``libsolc``): ``solidity_free`` was renamed to ``solidity_reset``. Functions ``solidity_alloc`` and ``solidity_free`` were added.
 * C API (``libsolc``): ``solidity_compile`` now returns a string that must be explicitly freed via ``solidity_free()``
 * Commandline Interface: Remove the text-based AST printer (``--ast``).
 * Commandline Interface: Switch to the new error reporter by default. ``--old-reporter`` falls back to the deprecated old error reporter.
 * Commandline Interface: Add option to disable or choose hash method between IPFS and Swarm for the bytecode metadata.
 * General: Disallow explicit conversions from external function types to ``address`` and add a member called ``address`` to them as replacement.
 * General: Enable Yul optimizer as part of standard optimization.
 * General: New reserved keywords: ``override``, ``receive``, and ``virtual``.
 * General: ``private`` cannot be used together with ``virtual``.
 * General: Split unnamed fallback functions into two cases defined using ``fallback()`` and ``receive()``.
 * Inheritance: State variable shadowing is now disallowed.
 * Inline Assembly: Only strict inline assembly is allowed.
 * Inline Assembly: Variable declarations cannot shadow declarations outside the assembly block.
 * JSON AST: Replace ``superFunction`` attribute by ``baseFunctions``.
 * Natspec JSON Interface: Properly support multiple ``@return`` statements in ``@dev`` documentation and enforce named return parameters to be mentioned documentation.
 * Source mappings: Add "modifier depth" as a fifth field in the source mappings.
 * Standard JSON Interface: Add option to disable or choose hash method between IPFS and Swarm for the bytecode metadata.
 * Syntax: ``push(element)`` for dynamic storage arrays do not return the new length anymore.
 * Syntax: Abstract contracts need to be marked explicitly as abstract by using the ``abstract`` keyword.
 * Syntax: ``length`` member of arrays is now always read-only, even for storage arrays.
 * Type Checker: Resulting type of exponentiation is equal to the type of the base. Also allow signed types for the base.

Language Features:
 * Allow explicit conversions from ``address`` to ``address payable`` via ``payable(...)``.
 * Allow global enums and structs.
 * Allow public variables to override external functions.
 * Allow underscores as delimiters in hex strings.
 * Allow to react on failing external calls using ``try`` and ``catch``.
 * Introduce syntax for array slices and implement them for dynamic calldata arrays.
 * Introduce ``push()`` for dynamic storage arrays. It returns a reference to the newly allocated element, if applicable.
 * Introduce ``virtual`` and ``override`` keywords.
 * Modify ``push(element)`` for dynamic storage arrays such that it does not return the new length anymore.
 * Yul: Introduce ``leave`` statement that exits the current function.
 * JSON AST: Add the function selector of each externally-visible FunctonDefinition to the AST JSON export.

Compiler Features:
 * Allow revert strings to be stripped from the binary using the ``--revert-strings`` option or the ``settings.debug.revertStrings`` setting.
 * ABIEncoderV2: Do not warn about enabled ABIEncoderV2 anymore (the pragma is still needed, though).


### 0.5.16 (2020-01-02)

Backported Bugfixes:
 * Yul Optimizer: Fix bug in redundant assignment remover in combination with break and continue statements.


### 0.5.15 (2019-12-17)

Bugfixes:
 * Yul Optimizer: Fix incorrect redundant load optimization crossing user-defined functions that contain for-loops with memory / storage writes.

### 0.5.14 (2019-12-09)

Language Features:
 * Allow to obtain the selector of public or external library functions via a member ``.selector``.
 * Inline Assembly: Support constants that reference other constants.
 * Parser: Allow splitting hexadecimal and regular string literals into multiple parts.


Compiler Features:
 * Commandline Interface: Allow translation from yul / strict assembly to EWasm using ``solc --yul --yul-dialect evm --machine ewasm``
 * Set the default EVM version to "Istanbul".
 * SMTChecker: Add support to constructors including constructor inheritance.
 * Yul: When compiling via Yul, string literals from the Solidity code are kept as string literals if every character is safely printable.
 * Yul Optimizer: Perform loop-invariant code motion.


Bugfixes:
 * SMTChecker: Fix internal error when using ``abi.decode``.
 * SMTChecker: Fix internal error when using arrays or mappings of functions.
 * SMTChecker: Fix internal error in array of structs type.
 * Version Checker: ``^0`` should match ``0.5.0``, but no prerelease.
 * Yul: Consider infinite loops and recursion to be not removable.


Build System:
 * Update to emscripten version 1.39.3.


### 0.5.13 (2019-11-14)

Language Features:
 * Allow to obtain the address of a linked library with ``address(LibraryName)``.


Compiler Features:
 * Code Generator: Use SELFBALANCE opcode for ``address(this).balance`` if using Istanbul EVM.
 * EWasm: Experimental EWasm binary output via ``--ewasm`` and as documented in standard-json.
 * SMTChecker: Add break/continue support to the CHC engine.
 * SMTChecker: Support assignments to multi-dimensional arrays and mappings.
 * SMTChecker: Support inheritance and function overriding.
 * Standard JSON Interface: Output the storage layout of a contract when artifact ``storageLayout`` is requested.
 * TypeChecker: List possible candidates when overload resolution fails.
 * TypeChecker: Disallow variables of library types.

Bugfixes:
 * Code Generator: Fixed a faulty assert that would wrongly trigger for array sizes exceeding unsigned integer.
 * SMTChecker: Fix internal error when accessing indices of fixed bytes.
 * SMTChecker: Fix internal error when using function pointers as arguments.
 * SMTChecker: Fix internal error when implicitly converting string literals to fixed bytes.
 * Type Checker: Disallow constructor of the same class to be used as modifier.
 * Type Checker: Treat magic variables as unknown identifiers in inline assembly.
 * Code Generator: Fix internal error when trying to convert ``super`` to a different type


### 0.5.12 (2019-10-01)

Language Features:
 * Type Checker: Allow assignment to external function arguments except for reference types.


Compiler Features:
 * ABI Output: Change sorting order of functions from selector to kind, name.
 * Optimizer: Add rule that replaces the BYTE opcode by 0 if the first argument is larger than 31.
 * SMTChecker: Add loop support to the CHC engine.
 * Yul Optimizer: Take side-effect-freeness of user-defined functions into account.
 * Yul Optimizer: Remove redundant mload/sload operations.
 * Yul Optimizer: Use the fact that branch conditions have certain value inside the branch.


Bugfixes:
 * Code Generator: Fix internal error when popping a dynamic storage array of mappings.
 * Name Resolver: Fix wrong source location when warning on shadowed aliases in import declarations.
 * Scanner: Fix multi-line natspec comment parsing with triple slashes when file is encoded with CRLF instead of LF.
 * Type System: Fix arrays of recursive structs.
 * Yul Optimizer: Fix reordering bug in connection with shifted one and mul/div-instructions in for loop conditions.


### 0.5.11 (2019-08-12)


Language Features:
 * Inline Assembly: Support direct constants of value type in inline assembly.

Compiler Features:
 * ABI: Additional internal type info in the field ``internalType``.
 * eWasm: Highly experimental eWasm output using ``--ewasm`` in the commandline interface or output selection of ``ewasm.wast`` in standard-json.
 * Metadata: Update the swarm hash to the current specification, changes ``bzzr0`` to ``bzzr1`` and urls to use ``bzz-raw://``.
 * Standard JSON Interface: Compile only selected sources and contracts.
 * Standard JSON Interface: Provide secondary error locations (e.g. the source position of other conflicting declarations).
 * SMTChecker: Do not erase knowledge about storage pointers if another storage pointer is assigned.
 * SMTChecker: Support string literal type.
 * SMTChecker: New Horn-based algorithm that proves assertions via multi-transaction contract invariants.
 * Standard JSON Interface: Provide AST even on errors if ``--error-recovery`` commandline switch or StandardCompiler `settings.parserErrorRecovery` is true.
 * Yul Optimizer: Do not inline function if it would result in expressions being duplicated that are not cheap.


Bugfixes:
 * ABI decoder: Ensure that decoded arrays always point to distinct memory locations.
 * Code Generator: Treat dynamically encoded but statically sized arrays and structs in calldata properly.
 * SMTChecker: Fix internal error when inlining functions that contain tuple expressions.
 * SMTChecker: Fix pointer knowledge erasing in loops.
 * SMTChecker: Fix internal error when using compound bitwise assignment operators inside branches.
 * SMTChecker: Fix internal error when inlining a function that returns a tuple containing an unsupported type inside a branch.
 * SMTChecker: Fix internal error when inlining functions that use state variables and belong to a different source.
 * SMTChecker: Fix internal error when reporting counterexamples concerning state variables from different source files.
 * SMTChecker: Fix SMT sort mismatch when using string literals.
 * View/Pure Checker: Properly detect state variable access through base class.
 * Yul Analyzer: Check availability of data objects already in analysis phase.
 * Yul Optimizer: Fix an issue where memory-accessing code was removed even though ``msize`` was used in the program.


### 0.5.10 (2019-06-25)

Important Bugfixes:
 * ABIEncoderV2: Fix incorrect abi encoding of storage array of data type that occupy multiple storage slots
 * Code Generator: Properly zero out higher order bits in elements of an array of negative numbers when assigning to storage and converting the type at the same time.


Compiler Features:
 * Commandline Interface: Experimental parser error recovery via the ``--error-recovery`` commandline switch or StandardCompiler `settings.parserErrorRecovery` boolean.
 * Optimizer: Add rule to simplify ``SUB(~0, X)`` to ``NOT(X)``.
 * Yul Optimizer: Make the optimizer work for all dialects of Yul including eWasm.


Bugfixes:
 * Type Checker: Set state mutability of the function type members ``gas`` and ``value`` to pure (while their return type inherits state mutability from the function type).
 * Yul / Inline Assembly Parser: Disallow trailing commas in function call arguments.


Build System:
 * Attempt to use stock Z3 cmake files to find Z3 and only fall back to manual discovery.
 * CMake: use imported targets for boost.
 * Emscripten build: upgrade to boost 1.70.
 * Generate a cmake error for gcc versions older than 5.0.



### 0.5.9 (2019-05-28)

Language Features:
 * Inline Assembly: Revert change introduced in 0.5.7: The ``callvalue()`` instruction does not require ``payable`` anymore.
 * Static Analyzer: Disallow libraries calling themselves externally.


Compiler Features:
 * Assembler: Encode the compiler version in the deployed bytecode.
 * Code Generator: Fix handling of structs of dynamic size as constructor parameters.
 * Inline Assembly: Disallow the combination of ``msize()`` and the Yul optimizer.
 * Metadata: Add IPFS hashes of source files.
 * Optimizer: Add rule to simplify SHL/SHR combinations.
 * Optimizer: Add rules for multiplication and division by left-shifted one.
 * SMTChecker: Support inherited state variables.
 * SMTChecker: Support tuples and function calls with multiple return values.
 * SMTChecker: Support ``delete``.
 * SMTChecker: Inline external function calls to ``this``.
 * Yul Optimizer: Simplify single-run ``for`` loops to ``if`` statements.
 * Yul Optimizer: Optimize representation of numbers.
 * Yul Optimizer: Do not inline recursive functions.
 * Yul Optimizer: Do not remove instructions that affect ``msize()`` if ``msize()`` is used.

Bugfixes:
 * Code Generator: Explicitly turn uninitialized internal function pointers into invalid functions when loaded from storage.
 * Code Generator: Fix assertion failure when assigning structs containing array of mapping.
 * Compiler Internals: Reset the Yul string repository before each compilation, freeing up memory.
 * SMTChecker: Fix bad cast in base constructor modifier.
 * SMTChecker: Fix internal error when visiting state variable inherited from base class.
 * SMTChecker: Fix internal error in fixed point operations.
 * SMTChecker: Fix internal error in assignment to unsupported type.
 * SMTChecker: Fix internal error in branching when inlining function calls that modify local variables.


### 0.5.8 (2019-04-30)

Important Bugfixes:
 * Code Generator: Fix initialization routine of uninitialized internal function pointers in constructor context.
 * Yul Optimizer: Fix SSA transform for multi-assignments.


Language Features:
 * ABIEncoderV2: Implement encoding of calldata arrays and structs.
 * Code Generation: Implement copying recursive structs from storage to memory.
 * Yul: Disallow function definitions inside for-loop init blocks.


Compiler Features:
 * ABI Decoder: Raise a runtime error on dirty inputs when using the experimental decoder.
 * Optimizer: Add rule for shifts by constants larger than 255 for Constantinople.
 * Optimizer: Add rule to simplify certain ANDs and SHL combinations
 * SMTChecker: Support arithmetic compound assignment operators.
 * SMTChecker: Support unary increment and decrement for array and mapping access.
 * SMTChecker: Show unsupported warning for inline assembly blocks.
 * SMTChecker: Support mod.
 * SMTChecker: Support ``contract`` type.
 * SMTChecker: Support ``this`` as address.
 * SMTChecker: Support address members.
 * Standard JSON Interface: Metadata settings now re-produce the original ``"useLiteralContent"`` setting from the compilation input.
 * Yul: Adds break and continue keywords to for-loop syntax.
 * Yul: Support ``.`` as part of identifiers.
 * Yul Optimizer: Adds steps for detecting and removing of dead code.
 * Yul Code Generator: Directly jump over a series of function definitions (instead of jumping over each one)


Bugfixes:
 * SMTChecker: Implement Boolean short-circuiting.
 * SMTChecker: SSA control-flow did not take into account state variables that were modified inside inlined functions that were called inside branches.
 * Type System: Use correct type name for contracts in event parameters when used in libraries. This affected code generation.
 * Type System: Allow direct call to base class functions that have overloads.
 * Type System: Warn about shadowing builtin variables if user variables are named ``this`` or ``super``.
 * Yul: Properly register functions and disallow shadowing between function variables and variables in the outside scope.


Build System:
 * Soltest: Add commandline option `--test` / `-t` to isoltest which takes a string that allows filtering unit tests.
 * soltest.sh: allow environment variable ``SOLIDITY_BUILD_DIR`` to specify build folder and add ``--help`` usage.


### 0.5.7 (2019-03-26)

Important Bugfixes:
 * ABIEncoderV2: Fix bugs related to loading short value types from storage when encoding an array or struct from storage.
 * ABIEncoderV2: Fix buffer overflow problem when encoding packed array from storage.
 * Optimizer: Fix wrong ordering of arguments in byte optimization rule for constants.


Language Features:
 * Function calls with named arguments now work with overloaded functions.


Compiler Features:
 * Inline Assembly: Issue error when using ``callvalue()`` inside nonpayable function (in the same way that ``msg.value`` already does).
 * Standard JSON Interface: Support "Yul" as input language.
 * SMTChecker: Show callstack together with model if applicable.
 * SMTChecker: Support modifiers.
 * Yul Optimizer: Enable stack allocation optimization by default if Yul optimizer is active (disable in ``yulDetails``).


Bugfixes:
 * Code Generator: Defensively pad memory for ``type(Contract).name`` to multiples of 32.
 * Type System: Detect and disallow internal function pointers as parameters for public/external library functions, even when they are nested/wrapped in structs, arrays or other types.
 * Yul Optimizer: Properly determine whether a variable can be eliminated during stack compression pass.
 * Yul / Inline Assembly Parser: Disallow more than one case statement with the same label inside a switch based on the label's integer value.


Build System:
 * Install scripts: Fix boost repository URL for CentOS 6.
 * Soltest: Fix hex string update in soltest.


### 0.5.6 (2019-03-13)

Important Bugfixes:
 * Yul Optimizer: Fix visitation order bug for the structural simplifier.
 * Optimizer: Fix overflow in optimization rule that simplifies double shift by constant.

Language Features:
 * Allow calldata arrays with dynamically encoded base types with ABIEncoderV2.
 * Allow dynamically encoded calldata structs with ABIEncoderV2.


Compiler Features:
 * Optimizer: Add rules for ``lt``-comparisons with constants.
 * Peephole Optimizer: Remove double ``iszero`` before ``jumpi``.
 * SMTChecker: Support enums without typecast.
 * SMTChecker: Support one-dimensional arrays.
 * Type Checker: Provide better error messages for some literal conversions.
 * Yul Optimizer: Add rule to remove empty default switch cases.
 * Yul Optimizer: Add rule to remove empty cases if no default exists.
 * Yul Optimizer: Add rule to replace a switch with no cases with ``pop(expression)``.


Bugfixes:
 * JSON ABI: Json description of library ABIs no longer contains functions with internal types like storage structs.
 * SMTChecker: Fix internal compiler error when contract contains too large rational number.
 * Type system: Detect if a contract's base uses types that require the experimental abi encoder while the contract still uses the old encoder.


Build System:
 * Soltest: Add support for arrays in function signatures.
 * Soltest: Add support for struct arrays in function signatures.
 * Soltest: Add support for left-aligned, unpadded hex string literals.

### 0.5.5 (2019-03-05)

Language Features:
 * Add support for getters of mappings with ``string`` or ``bytes`` key types.
 * Meta programming: Provide access to the name of contracts via ``type(C).name``.


Compiler Features:
 * Support ``petersburg`` as ``evmVersion`` and set as default.
 * Commandline Interface: Option to activate the experimental yul optimizer using ``-optimize-yul``.
 * Inline Assembly: Consider ``extcodehash`` as part of Constantinople.
 * Inline Assembly: Instructions unavailable to the currently configured EVM are errors now.
 * SMTChecker: Do not report underflow/overflow if they always revert. This removes false positives when using ``SafeMath``.
 * Standard JSON Interface: Allow retrieving metadata without triggering bytecode generation.
 * Standard JSON Interface: Provide fine-grained control over the optimizer via the settings.
 * Static Analyzer: Warn about expressions with custom types when they have no effect.
 * Optimizer: Add new rules with constants including ``LT``, ``GT``, ``AND`` and ``BYTE``.
 * Optimizer: Add rule for shifts with constants for Constantinople.
 * Optimizer: Combine multiple shifts with constant shift-by values into one.
 * Optimizer: Do not mask with 160-bits after ``CREATE`` and ``CREATE2`` as they are guaranteed to return an address or 0.
 * Optimizer: Support shifts in the constant optimiser for Constantinople.
 * Yul Optimizer: Add rule to replace switch statements with literals by matching case body.


Bugfixes:
 * ABIEncoderV2: Fix internal error related to bare delegatecall.
 * ABIEncoderV2: Fix internal error related to ecrecover.
 * ABIEncoderV2: Fix internal error related to mappings as library parameters.
 * ABIEncoderV2: Fix invalid signature for events containing structs emitted in libraries.
 * Inline Assembly: Proper error message for missing variables.
 * Optimizer: Fix internal error related to unused tag removal across assemblies. This never generated any invalid code.
 * SMTChecker: Fix crash related to statically-sized arrays.
 * TypeChecker: Fix internal error and disallow index access on contracts and libraries.
 * Yul: Properly detect name clashes with functions before their declaration.
 * Yul: Take built-in functions into account in the compilability checker.
 * Yul Optimizer: Properly take reassignments to variables in sub-expressions into account when replacing in the ExpressionSimplifier.


Build System:
 * Soltest: Add support for left-aligned, padded hex literals.
 * Soltest: Add support for right-aligned, padded boolean literals.

### 0.5.4 (2019-02-12)

Language Features:
 * Allow calldata structs without dynamically encoded members with ABIEncoderV2.


Compiler Features:
 * ABIEncoderV2: Implement packed encoding.
 * C API (``libsolc`` / raw ``soljson.js``): Introduce ``solidity_free`` method which releases all internal buffers to save memory.
 * Commandline Interface: Adds new option ``--new-reporter`` for improved diagnostics formatting
   along with ``--color`` and ``--no-color`` for colorized output to be forced (or explicitly disabled).


Bugfixes:
 * Code Generator: Defensively pad allocation of creationCode and runtimeCode to multiples of 32 bytes.
 * Commandline Interface: Allow yul optimizer only for strict assembly.
 * Parser: Disallow empty import statements.
 * Type Checker: Disallow mappings with data locations other than ``storage``.
 * Type Checker: Fix internal error when a struct array index does not fit into a uint256.
 * Type System: Properly report packed encoded size for arrays and structs (mostly unused until now).


Build System:
 * Add support for continuous fuzzing via Google oss-fuzz
 * SMT: If using Z3, require version 4.6.0 or newer.
 * Soltest: Add parser that is used in the file-based unit test environment.
 * Ubuntu PPA Packages: Use CVC4 as SMT solver instead of Z3


### 0.5.3 (2019-01-22)

Language Features:
 * Provide access to creation and runtime code of contracts via ``type(C).creationCode`` / ``type(C).runtimeCode``.


Compiler Features:
 * Control Flow Graph: Warn about unreachable code.
 * SMTChecker: Support basic typecasts without truncation.
 * SMTChecker: Support external function calls and erase all knowledge regarding storage variables and references.


Bugfixes:
 * Emscripten: Split simplification rule initialization up further to work around issues with soljson.js in some browsers.
 * Type Checker: Disallow calldata structs until implemented.
 * Type Checker: Return type error if fixed point encoding is attempted instead of throwing ``UnimplementedFeatureError``.
 * Yul: Check that arguments to ``dataoffset`` and ``datasize`` are literals at parse time and properly take this into account in the optimizer.
 * Yul: Parse number literals for detecting duplicate switch cases.
 * Yul: Require switch cases to have the same type.


Build System:
 * Emscripten: Upgrade to emscripten 1.38.8 on travis and circleci.


### 0.5.2 (2018-12-19)

Language Features:
 * Control Flow Graph: Detect every access to uninitialized storage pointers.


Compiler Features:
 * Inline Assembly: Improve error messages around invalid function argument count.
 * Code Generator: Only check callvalue once if all functions are non-payable.
 * Code Generator: Use codecopy for string constants more aggressively.
 * Code Generator: Use binary search for dispatch function if more efficient. The size/speed tradeoff can be tuned using ``--optimize-runs``.
 * SMTChecker: Support mathematical and cryptographic functions in an uninterpreted way.
 * SMTChecker: Support one-dimensional mappings.
 * Standard JSON Interface: Disallow unknown keys in standard JSON input.
 * Standard JSON Interface: Only run code generation if it has been requested. This could lead to unsupported feature errors only being reported at the point where you request bytecode.
 * Static Analyzer: Do not warn about unused variables or state mutability for functions with an empty body.
 * Type Checker: Add an additional reason to be displayed when type conversion fails.
 * Yul: Support object access via ``datasize``, ``dataoffset`` and ``datacopy`` in standalone assembly mode.


Bugfixes:
 * Standard JSON Interface: Report specific error message for json input errors instead of internal compiler error.


Build System:
 * Replace the trusty PPA build by a static build on cosmic that is used for the trusty package instead.
 * Remove support for Visual Studio 2015.


### 0.5.1 (2018-12-03)

Language Features:
 * Allow mapping type for parameters and return variables of public and external library functions.
 * Allow public functions to override external functions.

Compiler Features:
 * Code generator: Do not perform redundant double cleanup on unsigned integers when loading from calldata.
 * Commandline interface: Experimental ``--optimize`` option for assembly mode (``--strict-assembly`` and ``--yul``).
 * SMTChecker: SMTLib2 queries and responses passed via standard JSON compiler interface.
 * SMTChecker: Support ``msg``, ``tx`` and ``block`` member variables.
 * SMTChecker: Support ``gasleft()`` and ``blockhash()`` functions.
 * SMTChecker: Support internal bound function calls.
 * Yul: Support Yul objects in ``--assemble``, ``--strict-assembly`` and ``--yul`` commandline options.

Bugfixes:
 * Assembly output: Do not mix in/out jump annotations with arguments.
 * Commandline interface: Fix crash when using ``--ast`` on empty runtime code.
 * Code Generator: Annotate jump from calldata decoder to function as "jump in".
 * Code Generator: Fix internal error related to state variables of function type access via base contract name.
 * Optimizer: Fix nondeterminism bug related to the boost version and constants representation. The bug only resulted in less optimal but still correct code because the generated routine is always verified to be correct.
 * Type Checker: Properly detect different return types when overriding an external interface function with a public contract function.
 * Type Checker: Disallow struct return types for getters of public state variables unless the new ABI encoder is active.
 * Type Checker: Fix internal compiler error when a field of a struct used as a parameter in a function type has a non-existent type.
 * Type Checker: Disallow functions ``sha3`` and ``suicide`` also without a function call.
 * Type Checker: Fix internal compiler error with ``super`` when base contract function is not implemented.
 * Type Checker: Fixed internal error when trying to create abstract contract in some cases.
 * Type Checker: Fixed internal error related to double declaration of events.
 * Type Checker: Disallow inline arrays of mapping type.
 * Type Checker: Consider abstract function to be implemented by public state variable.

Build System:
 * CMake: LLL is not built anymore by default. Must configure it with CMake as `-DLLL=ON`.
 * Docker: Includes both Scratch and Alpine images.
 * Emscripten: Upgrade to Emscripten SDK 1.37.21 and boost 1.67.

Solc-Js:
 * Fix handling of standard-json in the commandline executable.
 * Remove support of nodejs 4.


### 0.5.0 (2018-11-13)

How to update your code:
 * Change every ``.call()`` to a ``.call("")`` and every ``.call(signature, a, b, c)`` to use ``.call(abi.encodeWithSignature(signature, a, b, c))`` (the last one only works for value types).
 * Change every ``keccak256(a, b, c)`` to ``keccak256(abi.encodePacked(a, b, c))``.
 * Add ``public`` to every function and ``external`` to every fallback or interface function that does not specify its visibility already.
 * Make your fallback functions ``external``.
 * Explicitly state the data location for all variables of struct, array or mapping types (including function parameters), e.g. change ``uint[] x = m_x`` to ``uint[] storage x = m_x``. Note that ``external`` functions require parameters with a data location of ``calldata``.
 * Explicitly convert values of contract type to addresses before using an ``address`` member. Example: if ``c`` is a contract, change ``c.transfer(...)`` to ``address(c).transfer(...)``.
 * Declare variables and especially function arguments as ``address payable``, if you want to call ``transfer`` on them.

Breaking Changes:
 * ABI Encoder: Properly pad data from calldata (``msg.data`` and external function parameters). Use ``abi.encodePacked`` for unpadded encoding.
 * C API (``libsolc`` / raw ``soljson.js``): Removed the ``version``, ``license``, ``compileSingle``, ``compileJSON``, ``compileJSONCallback`` methods
   and replaced them with the ``solidity_license``, ``solidity_version`` and ``solidity_compile`` methods.
 * Code Generator: Signed right shift uses proper arithmetic shift, i.e. rounding towards negative infinity. Warning: this may silently change the semantics of existing code!
 * Code Generator: Revert at runtime if calldata is too short or points out of bounds. This is done inside the ``ABI decoder`` and therefore also applies to ``abi.decode()``.
 * Code Generator: Use ``STATICCALL`` for ``pure`` and ``view`` functions. This was already the case in the experimental 0.5.0 mode.
 * Commandline interface: Remove obsolete ``--formal`` option.
 * Commandline interface: Rename the ``--julia`` option to ``--yul``.
 * Commandline interface: Require ``-`` if standard input is used as source.
 * Commandline interface: Use hash of library name for link placeholder instead of name itself.
 * Compiler interface: Disallow remappings with empty prefix.
 * Control Flow Analyzer: Consider mappings as well when checking for uninitialized return values.
 * Control Flow Analyzer: Turn warning about returning uninitialized storage pointers into an error.
 * General: ``continue`` in a ``do...while`` loop jumps to the condition (it used to jump to the loop body). Warning: this may silently change the semantics of existing code.
 * General: Disallow declaring empty structs.
 * General: Disallow raw ``callcode`` (was already deprecated in 0.4.12). It is still possible to use it via inline assembly.
 * General: Disallow ``var`` keyword.
 * General: Disallow ``sha3`` and ``suicide`` aliases.
 * General: Disallow the ``throw`` statement. This was already the case in the experimental 0.5.0 mode.
 * General: Disallow the ``years`` unit denomination (was already deprecated in 0.4.24)
 * General: Introduce ``emit`` as a keyword instead of parsing it as identifier.
 * General: New keywords: ``calldata`` and ``constructor``
 * General: New reserved keywords: ``alias``, ``apply``, ``auto``, ``copyof``, ``define``, ``immutable``,
   ``implements``, ``macro``, ``mutable``, ``override``, ``partial``, ``promise``, ``reference``, ``sealed``,
   ``sizeof``, ``supports``, ``typedef`` and ``unchecked``.
 * General: Remove assembly instruction aliases ``sha3`` and ``suicide``
 * General: C99-style scoping rules are enforced now. This was already the case in the experimental 0.5.0 mode.
 * General: Disallow combining hex numbers with unit denominations (e.g. ``0x1e wei``). This was already the case in the experimental 0.5.0 mode.
 * JSON AST: Remove ``constant`` and ``payable`` fields (the information is encoded in the ``stateMutability`` field).
 * JSON AST: Replace the ``isConstructor`` field by a new ``kind`` field, which can be ``constructor``, ``fallback`` or ``function``.
 * Interface: Remove "clone contract" feature. The ``--clone-bin`` and ``--combined-json clone-bin`` commandline options are not available anymore.
 * Name Resolver: Do not exclude public state variables when looking for conflicting declarations.
 * Optimizer: Remove the no-op ``PUSH1 0 NOT AND`` sequence.
 * Parser: Disallow trailing dots that are not followed by a number.
 * Parser: Remove ``constant`` as function state mutability modifier.
 * Parser: Disallow uppercase X in hex number literals
 * Type Checker: Disallow assignments between tuples with different numbers of components. This was already the case in the experimental 0.5.0 mode.
 * Type Checker: Disallow values for constants that are not compile-time constants. This was already the case in the experimental 0.5.0 mode.
 * Type Checker: Disallow arithmetic operations for boolean variables.
 * Type Checker: Disallow tight packing of literals. This was already the case in the experimental 0.5.0 mode.
 * Type Checker: Disallow calling base constructors without parentheses. This was already the case in the experimental 0.5.0 mode.
 * Type Checker: Disallow conversions between ``bytesX`` and ``uintY`` of different size.
 * Type Checker: Disallow conversions between unrelated contract types. Explicit conversion via ``address`` can still achieve it.
 * Type Checker: Disallow empty return statements for functions with one or more return values.
 * Type Checker: Disallow empty tuple components. This was partly already the case in the experimental 0.5.0 mode.
 * Type Checker: Disallow multi-variable declarations with mismatching number of values. This was already the case in the experimental 0.5.0 mode.
 * Type Checker: Disallow specifying base constructor arguments multiple times in the same inheritance hierarchy. This was already the case in the experimental 0.5.0 mode.
 * Type Checker: Disallow calling constructor with wrong argument count. This was already the case in the experimental 0.5.0 mode.
 * Type Checker: Disallow uninitialized storage variables. This was already the case in the experimental 0.5.0 mode.
 * Type Checker: Detecting cyclic dependencies in variables and structs is limited in recursion to 256.
 * Type Checker: Require explicit data location for all variables, including function parameters. This was partly already the case in the experimental 0.5.0 mode.
 * Type Checker: Only accept a single ``bytes`` type for ``.call()`` (and family), ``keccak256()``, ``sha256()`` and ``ripemd160()``.
 * Type Checker: Fallback function must be external. This was already the case in the experimental 0.5.0 mode.
 * Type Checker: Interface functions must be declared external. This was already the case in the experimental 0.5.0 mode.
 * Type Checker: Address members are not included in contract types anymore. An explicit conversion is now required before invoking an ``address`` member from a contract.
 * Type Checker: Disallow "loose assembly" syntax entirely. This means that jump labels, jumps and non-functional instructions cannot be used anymore.
 * Type System: Disallow explicit and implicit conversions from decimal literals to ``bytesXX`` types.
 * Type System: Disallow explicit and implicit conversions from hex literals to ``bytesXX`` types of different size.
 * Type System: Distinguish between payable and non-payable address types.
 * View Pure Checker: Disallow ``msg.value`` in (or introducing it via a modifier to) a non-payable function.
 * Remove obsolete ``std`` directory from the Solidity repository. This means accessing ``https://github.com/ethereum/solidity/blob/develop/std/*.sol`` (or ``https://github.com/ethereum/solidity/std/*.sol`` in Remix) will not be possible.
 * References Resolver: Turn missing storage locations into an error. This was already the case in the experimental 0.5.0 mode.
 * Syntax Checker: Disallow functions without implementation to use modifiers. This was already the case in the experimental 0.5.0 mode.
 * Syntax Checker: Named return values in function types are an error.
 * Syntax Checker: Strictly require visibility specifier for functions. This was already the case in the experimental 0.5.0 mode.
 * Syntax Checker: Disallow unary ``+``. This was already the case in the experimental 0.5.0 mode.
 * Syntax Checker: Disallow single statement variable declaration inside if/while/for bodies that are not blocks.
 * View Pure Checker: Strictly enforce state mutability. This was already the case in the experimental 0.5.0 mode.

Language Features:
 * General: Add ``staticcall`` to ``address``.
 * General: Allow appending ``calldata`` keyword to types, to explicitly specify data location for arguments of external functions.
 * General: Support ``pop()`` for storage arrays.
 * General: Scoping rules now follow the C99-style.
 * General: Allow ``enum``s in interfaces.
 * General: Allow ``mapping`` storage pointers as arguments and return values in all internal functions.
 * General: Allow ``struct``s in interfaces.
 * General: Provide access to the ABI decoder through ``abi.decode(bytes memory data, (...))``.
 * General: Disallow zero length for fixed-size arrays.
 * Parser: Accept the ``address payable`` type during parsing.

Compiler Features:
 * Build System: Support for Mojave version of macOS added.
 * Code Generator: ``CREATE2`` instruction has been updated to match EIP1014 (aka "Skinny CREATE2"). It also is accepted as part of Constantinople.
 * Code Generator: ``EXTCODEHASH`` instruction has been added based on EIP1052.
 * Type Checker: Nicer error message when trying to reference overloaded identifiers in inline assembly.
 * Type Checker: Show named argument in case of error.
 * Type System: IntegerType is split into IntegerType and AddressType internally.
 * Tests: Determine transaction status during IPC calls.
 * Code Generator: Allocate and free local variables according to their scope.
 * Removed ``pragma experimental "v0.5.0";``.
 * Syntax Checker: Improved error message for lookup in function types.
 * Name Resolver: Updated name suggestion look up function to take into account length of the identifier: 1: no search, 2-3: at most one change, 4-: at most two changes
 * SMTChecker: Support calls to internal functions that return none or a single value.

Bugfixes:
 * Build System: Support versions of CVC4 linked against CLN instead of GMP. In case of compilation issues due to the experimental SMT solver support, the solvers can be disabled when configuring the project with CMake using ``-DUSE_CVC4=OFF`` or ``-DUSE_Z3=OFF``.
 * Tests: Fix chain parameters to make ipc tests work with newer versions of cpp-ethereum.
 * Code Generator: Fix allocation of byte arrays (zeroed out too much memory).
 * Code Generator: Properly handle negative number literals in ABIEncoderV2.
 * Code Generator: Do not crash on using a length of zero for multidimensional fixed-size arrays.
 * Commandline Interface: Correctly handle paths with backslashes on windows.
 * Control Flow Analyzer: Ignore unimplemented functions when detecting uninitialized storage pointer returns.
 * Fix NatSpec json output for `@notice` and `@dev` tags on contract definitions.
 * Optimizer: Correctly estimate gas costs of constants for special cases.
 * Optimizer: Fix simplification rule initialization bug that appeared on some emscripten platforms.
 * References Resolver: Do not crash on using ``_slot`` and ``_offset`` suffixes on their own.
 * References Resolver: Enforce ``storage`` as data location for mappings.
 * References Resolver: Properly handle invalid references used together with ``_slot`` and ``_offset``.
 * References Resolver: Report error instead of assertion fail when FunctionType has an undeclared type as parameter.
 * References Resolver: Fix high CPU usage when using large variable names issue. Only suggest similar name if identifiers shorter than 80 characters.
 * Type Checker: Default data location for type conversions (e.g. from literals) is memory and not storage.
 * Type Checker: Disallow assignments to mappings within tuple assignments as well.
 * Type Checker: Disallow packed encoding of arrays of structs.
 * Type Checker: Allow assignments to local variables of mapping types.
 * Type Checker: Consider fixed size arrays when checking for recursive structs.
 * Type Checker: Fix crashes in erroneous tuple assignments in which the type of the right hand side cannot be determined.
 * Type Checker: Fix freeze for negative fixed-point literals very close to ``0``, such as ``-1e-100``.
 * Type Checker: Dynamic types as key for public mappings return error instead of assertion fail.
 * Type Checker: Fix internal error when array index value is too large.
 * Type Checker: Fix internal error when fixed-size array is too large to be encoded.
 * Type Checker: Fix internal error for array type conversions.
 * Type Checker: Fix internal error when array index is not an unsigned.
 * Type System: Allow arbitrary exponents for literals with a mantissa of zero.
 * Parser: Fix incorrect source location for nameless parameters.
 * Command Line Interface: Fix internal error when compiling stdin with no content and --ast option.


### 0.4.26 (2019-04-29)

Important Bugfixes:
 * Code Generator: Fix initialization routine of uninitialized internal function pointers in constructor context.
 * Type System: Use correct type name for contracts in event parameters when used in libraries. This affected code generation.

Bugfixes:
 * ABIEncoderV2: Refuse to generate code that is known to be potentially buggy.
 * General: Split rule list such that JavaScript environments with small stacks can use the compiler.

Note: The above changes are not included in 0.5.0, because they were backported.


### 0.4.25 (2018-09-12)

Important Bugfixes:
 * Code Generator: Properly perform cleanup for exponentiation and non-256 bit types.
 * Type Checker: Report error when using indexed structs in events with experimental ABIEncoderV2. This used to log wrong values.
 * Type Checker: Report error when using structs in events without experimental ABIEncoderV2. This used to crash or log the wrong values.
 * Parser: Consider all unicode line terminators (LF, VF, FF, CR, NEL, LS, PS) for single-line comments
   and string literals. They are invalid in strings and will end comments.
 * Parser: Disallow unterminated multi-line comments at the end of input.
 * Parser: Treat ``/** /`` as unterminated multi-line comment.

### 0.4.24 (2018-05-16)

Language Features:
 * Code Generator: Use native shift instructions on target Constantinople.
 * General: Allow multiple variables to be declared as part of a tuple assignment, e.g. ``(uint a, uint b) = ...``.
 * General: Remove deprecated ``constant`` as function state modifier from documentation and tests (but still leave it as a valid feature).
 * Type Checker: Deprecate the ``years`` unit denomination and raise a warning for it (or an error as experimental 0.5.0 feature).
 * Type Checker: Make literals (without explicit type casting) an error for tight packing as experimental 0.5.0 feature.
 * Type Checker: Warn about wildcard tuple assignments (this will turn into an error with version 0.5.0).
 * Type Checker: Warn when ``keccak256``, ``sha256`` and ``ripemd160`` are not used with a single bytes argument (suggest to use ``abi.encodePacked(...)``). This will turn into an error with version 0.5.0.

Compiler Features:
 * Build System: Update internal dependency of jsoncpp to 1.8.4, which introduces more strictness and reduces memory usage.
 * Control Flow Graph: Add Control Flow Graph as analysis structure.
 * Control Flow Graph: Warn about returning uninitialized storage pointers.
 * Gas Estimator: Only explore paths with higher gas costs. This reduces accuracy but greatly improves the speed of gas estimation.
 * Optimizer: Remove unnecessary masking of the result of known short instructions (``ADDRESS``, ``CALLER``, ``ORIGIN`` and ``COINBASE``).
 * Parser: Display nicer error messages by showing the actual tokens and not internal names.
 * Parser: Use the entire location of the token instead of only its starting position as source location for parser errors.
 * SMT Checker: Support state variables of integer and bool type.

Bugfixes:
 * Code Generator: Fix ``revert`` with reason coming from a state or local string variable.
 * Type Checker: Show proper error when trying to ``emit`` a non-event.
 * Type Checker: Warn about empty tuple components (this will turn into an error with version 0.5.0).
 * Type Checker: The ABI encoding functions are pure and thus can be used for constants.

### 0.4.23 (2018-04-19)

Features:
 * Build system: Support Ubuntu Bionic.
 * SMTChecker: Integration with CVC4 SMT solver
 * Syntax Checker: Warn about functions named "constructor".

Bugfixes:
 * Type Checker: Improve error message for failed function overload resolution.
 * Type Checker: Do not complain about new-style constructor and fallback function to have the same name.
 * Type Checker: Detect multiple constructor declarations in the new syntax and old syntax.
 * Type Checker: Explicit conversion of ``bytesXX`` to ``contract`` is properly disallowed.

### 0.4.22 (2018-04-16)

Features:
 * Code Generator: Initialize arrays without using ``msize()``.
 * Code Generator: More specialized and thus optimized implementation for ``x.push(...)``
 * Commandline interface: Error when missing or inaccessible file detected. Suppress it with the ``--ignore-missing`` flag.
 * Constant Evaluator: Fix evaluation of single element tuples.
 * General: Add encoding routines ``abi.encodePacked``, ``abi.encode``, ``abi.encodeWithSelector`` and ``abi.encodeWithSignature``.
 * General: Add global function ``gasleft()`` and deprecate ``msg.gas``.
 * General: Add global function ``blockhash(uint)`` and deprecate ``block.hash(uint)``.
 * General: Allow providing reason string for ``revert()`` and ``require()``.
 * General: Introduce new constructor syntax using the ``constructor`` keyword as experimental 0.5.0 feature.
 * General: Limit the number of errors output in a single run to 256.
 * General: Support accessing dynamic return data in post-byzantium EVMs.
 * General: Allow underscores in numeric and hex literals to separate thousands and quads.
 * Inheritance: Error when using empty parentheses for base class constructors that require arguments as experimental 0.5.0 feature.
 * Inheritance: Error when using no parentheses in modifier-style constructor calls as experimental 0.5.0 feature.
 * Interfaces: Allow overriding external functions in interfaces with public in an implementing contract.
 * Optimizer: Optimize ``SHL`` and ``SHR`` only involving constants (Constantinople only).
 * Optimizer: Remove useless ``SWAP1`` instruction preceding a commutative instruction (such as ``ADD``, ``MUL``, etc).
 * Optimizer: Replace comparison operators (``LT``, ``GT``, etc) with opposites if preceded by ``SWAP1``, e.g. ``SWAP1 LT`` is replaced with ``GT``.
 * Optimizer: Optimize across ``mload`` if ``msize()`` is not used.
 * Static Analyzer: Error on duplicated super constructor calls as experimental 0.5.0 feature.
 * Syntax Checker: Issue warning for empty structs (or error as experimental 0.5.0 feature).
 * Syntax Checker: Warn about modifiers on functions without implementation (this will turn into an error with version 0.5.0).
 * Syntax Tests: Add source locations to syntax test expectations.
 * Type Checker: Improve documentation and warnings for accessing contract members inherited from ``address``.

Bugfixes:
 * Code Generator: Allow ``block.blockhash`` without being called.
 * Code Generator: Do not include internal functions in the runtime bytecode which are only referenced in the constructor.
 * Code Generator: Properly skip unneeded storage array cleanup when not reducing length.
 * Code Generator: Bugfix in modifier lookup in libraries.
 * Code Generator: Implement packed encoding of external function types.
 * Code Generator: Treat empty base constructor argument list as not provided.
 * Code Generator: Properly force-clean bytesXX types for shortening conversions.
 * Commandline interface: Fix error messages for imported files that do not exist.
 * Commandline interface: Support ``--evm-version constantinople`` properly.
 * DocString Parser: Fix error message for empty descriptions.
 * Gas Estimator: Correctly ignore costs of fallback function for other functions.
 * JSON AST: Remove storage qualifier for type name strings.
 * Parser: Fix internal compiler error when parsing ``var`` declaration without identifier.
 * Parser: Fix parsing of getters for function type variables.
 * Standard JSON: Support ``constantinople`` as ``evmVersion`` properly.
 * Static Analyzer: Fix non-deterministic order of unused variable warnings.
 * Static Analyzer: Invalid arithmetic with constant expressions causes errors.
 * Type Checker: Fix detection of recursive structs.
 * Type Checker: Fix asymmetry bug when comparing with literal numbers.
 * Type System: Improve error message when attempting to shift by a fractional amount.
 * Type System: Make external library functions accessible.
 * Type System: Prevent encoding of weird types.
 * Type System: Restrict rational numbers to 4096 bits.

### 0.4.21 (2018-03-07)

Features:
 * Code Generator: Assert that ``k != 0`` for ``mulmod(a, b, k)`` and ``addmod(a, b, k)`` as experimental 0.5.0 feature.
 * Code Generator: Do not retain any gas in calls (except if EVM version is set to homestead).
 * Code Generator: Use ``STATICCALL`` opcode for calling ``view`` and ``pure`` functions as experimental 0.5.0 feature.
 * General: C99/C++-style scoping rules (instead of JavaScript function scoping) take effect as experimental v0.5.0 feature.
 * General: Improved messaging when error spans multiple lines of a sourcefile
 * General: Support and recommend using ``emit EventName();`` to call events explicitly.
 * Inline Assembly: Enforce strict mode as experimental 0.5.0 feature.
 * Interface: Provide ability to select target EVM version (homestead or byzantium, with byzantium being the default).
 * Standard JSON: Reject badly formatted invalid JSON inputs.
 * Type Checker: Disallow uninitialized storage pointers as experimental 0.5.0 feature.
 * Syntax Analyser: Do not warn about experimental features if they do not concern code generation.
 * Syntax Analyser: Do not warn about ``pragma experimental "v0.5.0"`` and do not set the experimental flag in the bytecode for this.
 * Syntax Checker: Mark ``throw`` as an error as experimental 0.5.0 feature.
 * Syntax Checker: Issue error if no visibility is specified on contract functions as experimental 0.5.0 feature.
 * Syntax Checker: Issue warning when using overloads of ``address`` on contract instances.
 * Type Checker: disallow combining hex numbers and unit denominations as experimental 0.5.0 feature.

Bugfixes:
 * Assembly: Raise error on oversized number literals in assembly.
 * JSON-AST: Add "documentation" property to function, event and modifier definition.
 * Resolver: Properly determine shadowing for imports with aliases.
 * Standalone Assembly: Do not ignore input after closing brace of top level block.
 * Standard JSON: Catch errors properly when invalid "sources" are passed.
 * Standard JSON: Ensure that library addresses supplied are of correct length and hex prefixed.
 * Type Checker: Properly detect which array and struct types are unsupported by the old ABI encoder.
 * Type Checker: Properly warn when using ``_offset`` and ``_slot`` for constants in inline assembly.
 * Commandline interface: throw error if option is unknown

### 0.4.20 (2018-02-14)

Features:
 * Code Generator: Prevent non-view functions in libraries from being called
   directly (as opposed to via delegatecall).
 * Commandline interface: Support strict mode of assembly (disallowing jumps,
   instructional opcodes, etc) with the ``--strict-assembly`` switch.
 * Inline Assembly: Issue warning for using jump labels (already existed for jump instructions).
 * Inline Assembly: Support some restricted tokens (return, byte, address) as identifiers in Iulia mode.
 * Optimiser: Replace ``x % 2**i`` by ``x & (2**i-1)``.
 * Resolver: Continue resolving references after the first error.
 * Resolver: Suggest alternative identifiers if a given identifier is not found.
 * SMT Checker: Take if-else branch conditions into account in the SMT encoding of the program
   variables.
 * Syntax Checker: Deprecate the ``var`` keyword (and mark it an error as experimental 0.5.0 feature).
 * Type Checker: Allow `this.f.selector` to be a pure expression.
 * Type Checker: Issue warning for using ``public`` visibility for interface functions.
 * Type Checker: Limit the number of warnings raised for creating abstract contracts.

Bugfixes:
 * Error Output: Truncate huge number literals in the middle to avoid output blow-up.
 * Parser: Disallow event declarations with no parameter list.
 * Standard JSON: Populate the ``sourceLocation`` field in the error list.
 * Standard JSON: Properly support contract and library file names containing a colon (such as URLs).
 * Type Checker: Suggest the experimental ABI encoder if using ``struct``s as function parameters
   (instead of an internal compiler error).
 * Type Checker: Improve error message for wrong struct initialization.

### 0.4.19 (2017-11-30)

Features:
 * Code Generator: New ABI decoder which supports structs and arbitrarily nested
   arrays and checks input size (activate using ``pragma experimental ABIEncoderV2;``).
 * General: Allow constant variables to be used as array length.
 * Inline Assembly: ``if`` statement.
 * Standard JSON: Support the ``outputSelection`` field for selective compilation of target artifacts.
 * Syntax Checker: Turn the usage of ``callcode`` into an error as experimental 0.5.0 feature.
 * Type Checker: Improve address checksum warning.
 * Type Checker: More detailed errors for invalid array lengths (such as division by zero).

Bugfixes:

### 0.4.18 (2017-10-18)

Features:
 * Code Generator: Always use all available gas for calls as experimental 0.5.0 feature
   (previously, some amount was retained in order to work in pre-Tangerine-Whistle
   EVM versions)
 * Parser: Better error message for unexpected trailing comma in parameter lists.
 * Standard JSON: Support the ``outputSelection`` field for selective compilation of supplied sources.
 * Syntax Checker: Unary ``+`` is now a syntax error as experimental 0.5.0 feature.
 * Type Checker: Disallow non-pure constant state variables as experimental 0.5.0 feature.
 * Type Checker: Do not add members of ``address`` to contracts as experimental 0.5.0 feature.
 * Type Checker: Force interface functions to be external as experimental 0.5.0 feature.
 * Type Checker: Require ``storage`` or ``memory`` keyword for local variables as experimental 0.5.0 feature.
 * Compiler Interface: Better formatted error message for long source snippets

Bugfixes:
 * Code Generator: Allocate one byte per memory byte array element instead of 32.
 * Code Generator: Do not accept data with less than four bytes (truncated function
   signature) for regular function calls - fallback function is invoked instead.
 * Optimizer: Remove unused stack computation results.
 * Parser: Fix source location of VariableDeclarationStatement.
 * Type Checker: Allow ``gas`` in view functions.
 * Type Checker: Do not mark event parameters as shadowing state variables.
 * Type Checker: Prevent duplicate event declarations.
 * Type Checker: Properly check array length and don't rely on an assertion in code generation.
 * Type Checker: Properly support overwriting members inherited from ``address`` in a contract
   (such as ``balance``, ``transfer``, etc.)
 * Type Checker: Validate each number literal in tuple expressions even if they are not assigned from.

### 0.4.17 (2017-09-21)

Features:
 * Assembly Parser: Support multiple assignment (``x, y := f()``).
 * Code Generator: Keep a single copy of encoding functions when using the experimental "ABIEncoderV2".
 * Code Generator: Partial support for passing ``structs`` as arguments and return parameters (requires ``pragma experimental ABIEncoderV2;`` for now).
 * General: Support ``pragma experimental "v0.5.0";`` to activate upcoming breaking changes.
 * General: Added ``.selector`` member on external function types to retrieve their signature.
 * Optimizer: Add new optimization step to remove unused ``JUMPDEST``s.
 * Static Analyzer: Warn when using deprecated builtins ``sha3`` and ``suicide``
   (replaced by ``keccak256`` and ``selfdestruct``, introduced in 0.4.2 and 0.2.0, respectively).
 * Syntax Checker: Warn if no visibility is specified on contract functions.
 * Type Checker: Display helpful warning for unused function arguments/return parameters.
 * Type Checker: Do not show the same error multiple times for events.
 * Type Checker: Greatly reduce the number of duplicate errors shown for duplicate constructors and functions.
 * Type Checker: Warn on using literals as tight packing parameters in ``keccak256``, ``sha3``, ``sha256`` and ``ripemd160``.
 * Type Checker: Enforce ``view`` and ``pure``.
 * Type Checker: Enforce ``view`` / ``constant`` with error as experimental 0.5.0 feature.
 * Type Checker: Enforce fallback functions to be ``external`` as experimental 0.5.0 feature.

Bugfixes:
 * ABI JSON: Include all overloaded events.
 * Parser: Crash fix related to parseTypeName.
 * Type Checker: Allow constant byte arrays.

### 0.4.16 (2017-08-24)

Features:
 * ABI JSON: Include new field ``stateMutability`` with values ``pure``, ``view``,
   ``nonpayable`` and ``payable``.
 * Analyzer: Experimental partial support for Z3 SMT checker ("SMTChecker").
 * Build System: Shared libraries (``libsolutil``, ``libevmasm``, ``libsolidity``
   and ``liblll``) are no longer produced during the build process.
 * Code generator: Experimental new implementation of ABI encoder that can
   encode arbitrarily nested arrays ("ABIEncoderV2")
 * Metadata: Store experimental flag in metadata CBOR.
 * Parser: Display previous visibility specifier in error if multiple are found.
 * Parser: Introduce ``pure`` and ``view`` keyword for functions,
   ``constant`` remains an alias for ``view`` and pureness is not enforced yet,
   so use with care.
 * Static Analyzer: Warn about large storage structures.
 * Syntax Checker: Support ``pragma experimental <feature>;`` to turn on
   experimental features.
 * Type Checker: More detailed error message for invalid overrides.
 * Type Checker: Warn about shifting a literal.

Bugfixes:
 * Assembly Parser: Be more strict about number literals.
 * Assembly Parser: Limit maximum recursion depth.
 * Parser: Enforce commas between array and tuple elements.
 * Parser: Limit maximum recursion depth.
 * Type Checker: Crash fix related to ``using``.
 * Type Checker: Disallow constructors in libraries.
 * Type Checker: Reject the creation of interface contracts using the ``new`` statement.

### 0.4.15 (2017-08-08)

Features:
 * Type Checker: Show unimplemented function if trying to instantiate an abstract class.

Bugfixes:
 * Code Generator: ``.delegatecall()`` should always return execution outcome.
 * Code Generator: Provide "new account gas" for low-level ``callcode`` and ``delegatecall``.
 * Type Checker: Constructors must be implemented if declared.
 * Type Checker: Disallow the ``.gas()`` modifier on ``ecrecover``, ``sha256`` and ``ripemd160``.
 * Type Checker: Do not mark overloaded functions as shadowing other functions.
 * Type Checker: Internal library functions must be implemented if declared.

### 0.4.14 (2017-07-31)

Features:
 * C API (``jsonCompiler``): Export the ``license`` method.
 * Code Generator: Optimise the fallback function, by removing a useless jump.
 * Inline Assembly: Show useful error message if trying to access calldata variables.
 * Inline Assembly: Support variable declaration without initial value (defaults to 0).
 * Metadata: Only include files which were used to compile the given contract.
 * Type Checker: Disallow value transfers to contracts without a payable fallback function.
 * Type Checker: Include types in explicit conversion error message.
 * Type Checker: Raise proper error for arrays too large for ABI encoding.
 * Type checker: Warn if using ``this`` in a constructor.
 * Type checker: Warn when existing symbols, including builtins, are overwritten.

Bugfixes:
 * Code Generator: Properly clear return memory area for ecrecover.
 * Type Checker: Fix crash for some assignment to non-lvalue.
 * Type Checker: Fix invalid "specify storage keyword" warning for reference members of structs.
 * Type Checker: Mark modifiers as internal.
 * Type Checker: Re-allow multiple mentions of the same modifier per function.


### 0.4.13 (2017-07-06)

Features:
 * Syntax Checker: Deprecated "throw" in favour of require(), assert() and revert().
 * Type Checker: Warn if a local storage reference variable does not explicitly use the keyword ``storage``.

Bugfixes:
 * Code Generator: Correctly unregister modifier variables.
 * Compiler Interface: Only output AST if analysis was successful.
 * Error Output: Do not omit the error type.

### 0.4.12 (2017-07-03)

Features:
 * Assembly: Add ``CREATE2`` (EIP86), ``STATICCALL`` (EIP214), ``RETURNDATASIZE`` and ``RETURNDATACOPY`` (EIP211) instructions.
 * Assembly: Display auxiliary data in the assembly output.
 * Assembly: Renamed ``SHA3`` to ``KECCAK256``.
 * AST: export all attributes to JSON format.
 * C API (``jsonCompiler``): Use the Standard JSON I/O internally.
 * Code Generator: Added the Whiskers template system.
 * Inline Assembly: ``for`` and ``switch`` statements.
 * Inline Assembly: Function definitions and function calls.
 * Inline Assembly: Introduce ``keccak256`` as an opcode. ``sha3`` is still a valid alias.
 * Inline Assembly: Present proper error message when not supplying enough arguments to a functional
   instruction.
 * Inline Assembly: Warn when instructions shadow Solidity variables.
 * Inline Assembly: Warn when using ``jump``s.
 * Remove obsolete Why3 output.
 * Type Checker: Enforce strict UTF-8 validation.
 * Type Checker: Warn about copies in storage that might overwrite unexpectedly.
 * Type Checker: Warn about type inference from literal numbers.
 * Static Analyzer: Warn about deprecation of ``callcode``.

Bugfixes:
 * Assembly: mark ``MLOAD`` to have side effects in the optimiser.
 * Code Generator: Fix ABI encoding of empty literal string.
 * Code Generator: Fix negative stack size checks.
 * Code generator: Use ``REVERT`` instead of ``INVALID`` for generated input validation routines.
 * Inline Assembly: Enforce function arguments when parsing functional instructions.
 * Optimizer: Disallow optimizations involving ``MLOAD`` because it changes ``MSIZE``.
 * Static Analyzer: Unused variable warnings no longer issued for variables used inside inline assembly.
 * Type Checker: Fix address literals not being treated as compile-time constants.
 * Type Checker: Fixed crash concerning non-callable types.
 * Type Checker: Fixed segfault with constant function parameters
 * Type Checker: Disallow comparisons between mapping and non-internal function types.
 * Type Checker: Disallow invoking the same modifier multiple times.
 * Type Checker: Do not treat strings that look like addresses as addresses.
 * Type Checker: Support valid, but incorrectly rejected UTF-8 sequences.

### 0.4.11 (2017-05-03)

Features:
 * Implement the Standard JSON Input / Output API
 * Support ``interface`` contracts.
 * C API (``jsonCompiler``): Add the ``compileStandard()`` method to process a Standard JSON I/O.
 * Commandline interface: Add the ``--standard-json`` parameter to process a Standard JSON I/O.
 * Commandline interface: Support ``--allow-paths`` to define trusted import paths. Note: the
   path(s) of the supplied source file(s) is always trusted.
 * Inline Assembly: Storage variable access using ``_slot`` and ``_offset`` suffixes.
 * Inline Assembly: Disallow blocks with unbalanced stack.
 * Static analyzer: Warn about statements without effects.
 * Static analyzer: Warn about unused local variables, parameters, and return parameters.
 * Syntax checker: issue deprecation warning for unary '+'

Bugfixes:
 * Assembly output: Implement missing AssemblyItem types.
 * Compiler interface: Fix a bug where source indexes could be inconsistent between Solidity compiled
   with different compilers (clang vs. gcc) or compiler settings. The bug was visible in AST
   and source mappings.
 * Gas Estimator: Reflect the most recent fee schedule.
 * Type system: Contract inheriting from base with unimplemented constructor should be abstract.
 * Optimizer: Number representation bug in the constant optimizer fixed.

### 0.4.10 (2017-03-15)

Features:
 * Add ``assert(condition)``, which throws if condition is false (meant for internal errors).
 * Add ``require(condition)``, which throws if condition is false (meant for invalid input).
 * Commandline interface: Do not overwrite files unless forced.
 * Introduce ``.transfer(value)`` for sending Ether.
 * Code generator: Support ``revert()`` to abort with rolling back, but not consuming all gas.
 * Inline assembly: Support ``revert`` (EIP140) as an opcode.
 * Parser: Support scientific notation in numbers (e.g. ``2e8`` and ``200e-2``).
 * Type system: Support explicit conversion of external function to address.
 * Type system: Warn if base of exponentiation is literal (result type might be unexpected).
 * Type system: Warn if constant state variables are not compile-time constants.

Bugfixes:
 * Commandline interface: Always escape filenames (replace ``/``, ``:`` and ``.`` with ``_``).
 * Commandline interface: Do not try creating paths ``.`` and ``..``.
 * Commandline interface: Allow long library names.
 * Parser: Disallow octal literals.
 * Type system: Fix a crash caused by continuing on fatal errors in the code.
 * Type system: Disallow compound assignment for tuples.
 * Type system: Detect cyclic dependencies between constants.
 * Type system: Disallow arrays with negative length.
 * Type system: Fix a crash related to invalid binary operators.
 * Type system: Disallow ``var`` declaration with empty tuple type.
 * Type system: Correctly convert function argument types to pointers for member functions.
 * Type system: Move privateness of constructor into AST itself.
 * Inline assembly: Charge one stack slot for non-value types during analysis.
 * Assembly output: Print source location before the operation it refers to instead of after.
 * Optimizer: Stop trying to optimize tricky constants after a while.

### 0.4.9 (2017-01-31)

Features:
 * Compiler interface: Contracts and libraries can be referenced with a ``file:`` prefix to make them unique.
 * Compiler interface: Report source location for "stack too deep" errors.
 * AST: Use deterministic node identifiers.
 * Inline assembly: introduce ``invalid`` (EIP141) as an opcode.
 * Type system: Introduce type identifier strings.
 * Type checker: Warn about invalid checksum for addresses and deduce type from valid ones.
 * Metadata: Do not include platform in the version number.
 * Metadata: Add option to store sources as literal content.
 * Code generator: Extract array utils into low-level functions.
 * Code generator: Internal errors (array out of bounds, etc.) now cause a reversion by using an invalid
   instruction (0xfe - EIP141) instead of an invalid jump. Invalid jump is still kept for explicit throws.

Bugfixes:
 * Code generator: Allow recursive structs.
 * Inline assembly: Disallow variables named like opcodes.
 * Type checker: Allow multiple events of the same name (but with different arities or argument types)
 * Natspec parser: Fix error with ``@param`` parsing and whitespace.

### 0.4.8 (2017-01-13)

Features:
 * Optimiser: Performance improvements.
 * Output: Print assembly in new standardized Solidity assembly format.

Bugfixes:
 * Remappings: Prefer longer context over longer prefix.
 * Type checker, code generator: enable access to events of base contracts' names.
 * Imports: ``import ".dir/a"`` is not a relative path.  Relative paths begin with directory ``.`` or ``..``.
 * Type checker, disallow inheritances of different kinds (e.g. a function and a modifier) of members of the same name

### 0.4.7 (2016-12-15)

Features:
 * Bitshift operators.
 * Type checker: Warn when ``msg.value`` is used in non-payable function.
 * Code generator: Inject the Swarm hash of a metadata file into the bytecode.
 * Code generator: Replace expensive memcpy precompile by simple assembly loop.
 * Optimizer: Some dead code elimination.

Bugfixes:
 * Code generator: throw if calling the identity precompile failed during memory (array) copying.
 * Type checker: string literals that are not valid UTF-8 cannot be converted to string type
 * Code generator: any non-zero value given as a boolean argument is now converted into 1.
 * AST Json Converter: replace ``VariableDefinitionStatement`` nodes with ``VariableDeclarationStatement``
 * AST Json Converter: fix the camel case in ``ElementaryTypeNameExpression``
 * AST Json Converter: replace ``public`` field with ``visibility`` in the function definition nodes

### 0.4.6 (2016-11-22)

Bugfixes:
 * Optimizer: Knowledge about state was not correctly cleared for JUMPDESTs (introduced in 0.4.5)

### 0.4.5 (2016-11-21)

Features:
 * Function types
 * Do-while loops: support for a ``do <block> while (<expr>);`` control structure
 * Inline assembly: support ``invalidJumpLabel`` as a jump label.
 * Type checker: now more eagerly searches for a common type of an inline array with mixed types
 * Code generator: generates a runtime error when an out-of-range value is converted into an enum type.

Bugfixes:

 * Inline assembly: calculate stack height warning correctly even when local variables are used.
 * Code generator: check for value transfer in non-payable constructors.
 * Parser: disallow empty enum definitions.
 * Type checker: disallow conversion between different enum types.
 * Interface JSON: do not include trailing new line.

### 0.4.4 (2016-10-31)

Bugfixes:
 * Type checker: forbid signed exponential that led to an incorrect use of EXP opcode.
 * Code generator: properly clean higher order bytes before storing in storage.

### 0.4.3 (2016-10-25)

Features:

 * Inline assembly: support both ``suicide`` and ``selfdestruct`` opcodes
   (note: ``suicide`` is deprecated).
 * Inline assembly: issue warning if stack is not balanced after block.
 * Include ``keccak256()`` as an alias to ``sha3()``.
 * Support shifting constant numbers.

Bugfixes:
 * Commandline interface: Disallow unknown options in ``solc``.
 * Name resolver: Allow inheritance of ``enum`` definitions.
 * Type checker: Proper type checking for bound functions.
 * Type checker: fixed crash related to invalid fixed point constants
 * Type checker: fixed crash related to invalid literal numbers.
 * Type checker: ``super.x`` does not look up ``x`` in the current contract.
 * Code generator: expect zero stack increase after ``super`` as an expression.
 * Code generator: fix an internal compiler error for ``L.Foo`` for ``enum Foo`` defined in library ``L``.
 * Code generator: allow inheritance of ``enum`` definitions.
 * Inline assembly: support the ``address`` opcode.
 * Inline assembly: fix parsing of assignment after a label.
 * Inline assembly: external variables of unsupported type (such as ``this``, ``super``, etc.)
   are properly detected as unusable.
 * Inline assembly: support variables within modifiers.
 * Optimizer: fix related to stale knowledge about SHA3 operations

### 0.4.2 (2016-09-17)

Bugfixes:

 * Code Generator: Fix library functions being called from payable functions.
 * Type Checker: Fixed a crash about invalid array types.
 * Code Generator: Fixed a call gas bug that became visible after
   version 0.4.0 for calls where the output is larger than the input.

### 0.4.1 (2016-09-09)

 * Build System: Fixes to allow library compilation.

### 0.4.0 (2016-09-08)

This release deliberately breaks backwards compatibility mostly to
enforce some safety features. The most important change is that you have
to explicitly specify if functions can receive ether via the ``payable``
modifier. Furthermore, more situations cause exceptions to be thrown.

Minimal changes to be made for upgrade:
 - Add ``payable`` to all functions that want to receive Ether
   (including the constructor and the fallback function).
 - Change ``_`` to ``_;`` in modifiers.
 - Add version pragma to each file: ``pragma solidity ^0.4.0;``

Breaking Changes:

 * Source files have to specify the compiler version they are
   compatible with using e.g. ``pragma solidity ^0.4.0;`` or
   ``pragma solidity >=0.4.0 <0.4.8;``
 * Functions that want to receive Ether have to specify the
   new ``payable`` modifier (otherwise they throw).
 * Contracts that want to receive Ether with a plain "send"
   have to implement a fallback function with the ``payable``
   modifier. Contracts now throw if no payable fallback
   function is defined and no function matches the signature.
 * Failing contract creation through "new" throws.
 * Division / modulus by zero throws.
 * Function call throws if target contract does not have code
 * Modifiers are required to contain ``_`` (use ``if (false) _`` as a workaround if needed).
 * Modifiers: return does not skip part in modifier after ``_``.
 * Placeholder statement `_` in modifier now requires explicit `;`.
 * ``ecrecover`` now returns zero if the input is malformed (it previously returned garbage).
 * The ``constant`` keyword cannot be used for constructors or the fallback function.
 * Removed ``--interface`` (Solidity interface) output option
 * JSON AST: General cleanup, renamed many nodes to match their C++ names.
 * JSON output: ``srcmap-runtime`` renamed to ``srcmapRuntime``.
 * Moved (and reworked) standard library contracts from inside the compiler to github.com/ethereum/solidity/std
   (``import "std";`` or ``import owned;`` do not work anymore).
 * Confusing and undocumented keyword ``after`` was removed.
 * New reserved words: ``abstract``, ``hex``, ``interface``, ``payable``, ``pure``, ``static``, ``view``.

Features:

 * Hexadecimal string literals: ``hex"ab1248fe"``
 * Internal: Inline assembly usable by the code generator.
 * Commandline interface: Using ``-`` as filename allows reading from stdin.
 * Interface JSON: Fallback function is now part of the ABI.
 * Interface: Version string now *semver* compatible.
 * Code generator: Do not provide "new account gas" if we know the called account exists.

Bugfixes:

 * JSON AST: Nodes were added at wrong parent
 * Why3 translator: Crash fix for exponentiation
 * Commandline Interface: linking libraries with underscores in their name.
 * Type Checker: Fallback function cannot return data anymore.
 * Code Generator: Fix crash when ``sha3()`` was used on unsupported types.
 * Code Generator: Manually set gas stipend for ``.send(0)``.

Lots of changes to the documentation mainly by voluntary external contributors.

### 0.3.6 (2016-08-10)

Features:

 * Formal verification: Take external effects on a contract into account.
 * Type Checker: Warning about unused return value of low-level calls and send.
 * Output: Source location and node id as part of AST output
 * Output: Source location mappings for bytecode
 * Output: Formal verification as part of json compiler output.

Bugfixes:

 * Commandline Interface: Do not crash if input is taken from stdin.
 * Scanner: Correctly support unicode escape codes in strings.
 * JSON output: Fix error about relative / absolute source file names.
 * JSON output: Fix error about invalid utf8 strings.
 * Code Generator: Dynamic allocation of empty array caused infinite loop.
 * Code Generator: Correctly calculate gas requirements for memcpy precompile.
 * Optimizer: Clear known state if two code paths are joined.

### 0.3.5 (2016-06-10)

Features:

 * Context-dependent path remappings (different modules can use the same library in different versions)

Bugfixes:

 * Type Checking: Dynamic return types were removed when fetching data from external calls, now they are replaced by an "unusable" type.
 * Type Checking: Overrides by constructors were considered making a function non-abstract.

### 0.3.4 (2016-05-31)

No change outside documentation.

### 0.3.3 (2016-05-27)

 * Allow internal library functions to be called (by "inlining")
 * Fractional/rational constants (only usable with fixed point types, which are still in progress)
 * Inline assembly has access to internal functions (as jump labels)
 * Running `solc` without arguments on a terminal will print help.
 * Bugfix: Remove some non-determinism in code generation.
 * Bugfix: Corrected usage of not / bnot / iszero in inline assembly
 * Bugfix: Correctly clean bytesNN types before comparison

### 0.3.2 (2016-04-18)

 * Bugfix: Inline assembly parser: `byte` opcode was unusable
 * Bugfix: Error reporting: tokens for variably-sized types were not converted to string properly
 * Bugfix: Dynamic arrays of structs were not deleted correctly.
 * Bugfix: Static arrays in constructor parameter list were not decoded correctly.

### 0.3.1 (2016-03-31)

 * Inline assembly
 * Bugfix: Code generation: array access with narrow types did not clean higher order bits
 * Bugfix: Error reporting: error reporting with unknown source location caused a crash

### 0.3.0 (2016-03-11)

BREAKING CHANGES:

 * Added new keywords `assembly`, `foreign`, `fixed`, `ufixed`, `fixedNxM`, `ufixedNxM` (for various values of M and N), `timestamp`
 * Number constant division does not round to integer, but to a fixed point type (e.g. `1 / 2 != 1`, but `1 / 2 == 0.5`).
 * Library calls now default to use DELEGATECALL (e.g. called library functions see the same value as the calling function for `msg.value` and `msg.sender`).
 * `<address>.delegatecall` as a low-level calling interface

Bugfixes:
 * Fixed a bug in the optimizer that resulted in comparisons being wrong.


### 0.2.2 (2016-02-17)

 * Index access for types `bytes1`, ..., `bytes32` (only read access for now).
 * Bugfix: Type checker crash for wrong number of base constructor parameters.

### 0.2.1 (2016-01-30)

 * Inline arrays, i.e. `var y = [1,x,f()];` if there is a common type for `1`, `x` and `f()`. Note that the result is always a fixed-length memory array and conversion to dynamic-length memory arrays is not yet possible.
 * Import similar to ECMAScript6 import (`import "abc.sol" as d` and `import {x, y} from "abc.sol"`).
 * Commandline compiler solc automatically resolves missing imports and allows for "include directories".
 * Conditional: `x ? y : z`
 * Bugfix: Fixed several bugs where the optimizer generated invalid code.
 * Bugfix: Enums and structs were not accessible to other contracts.
 * Bugfix: Fixed segfault connected to function parameter types, appeared during gas estimation.
 * Bugfix: Type checker crash for wrong number of base constructor parameters.
 * Bugfix: Allow function overloads with different array types.
 * Bugfix: Allow assignments of type `(x) = 7`.
 * Bugfix: Type `uint176` was not available.
 * Bugfix: Fixed crash during type checking concerning constructor calls.
 * Bugfix: Fixed crash during code generation concerning invalid accessors for struct types.
 * Bugfix: Fixed crash during code generating concerning computing a hash of a struct type.

### 0.2.0 (2015-12-02)

 * **Breaking Change**: `new ContractName.value(10)()` has to be written as `(new ContractName).value(10)()`
 * Added `selfdestruct` as an alias for `suicide`.
 * Allocation of memory arrays using `new`.
 * Binding library functions to types via `using x for y`
 * `addmod` and `mulmod` (modular addition and modular multiplication with arbitrary intermediate precision)
 * Bugfix: Constructor arguments of fixed array type were not read correctly.
 * Bugfix: Memory allocation of structs containing arrays or strings.
 * Bugfix: Data location for explicit memory parameters in libraries was set to storage.

### 0.1.7 (2015-11-17)

 * Improved error messages for unexpected tokens.
 * Proof-of-concept transcompilation to why3 for formal verification of contracts.
 * Bugfix: Arrays (also strings) as indexed parameters of events.
 * Bugfix: Writing to elements of `bytes` or `string` overwrite others.
 * Bugfix: "Successor block not found" on Windows.
 * Bugfix: Using string literals in tuples.
 * Bugfix: Cope with invalid commit hash in version for libraries.
 * Bugfix: Some test framework fixes on windows.

### 0.1.6 (2015-10-16)

 * `.push()` for dynamic storage arrays.
 * Tuple expressions (`(1,2,3)` or `return (1,2,3);`)
 * Declaration and assignment of multiple variables (`var (x,y,) = (1,2,3,4,5);` or `var (x,y) = f();`)
 * Destructuring assignment (`(x,y,) = (1,2,3)`)
 * Bugfix: Internal error about usage of library function with invalid types.
 * Bugfix: Correctly parse `Library.structType a` at statement level.
 * Bugfix: Correctly report source locations of parenthesized expressions (as part of "tuple" story).

### 0.1.5 (2015-10-07)

 * Breaking change in storage encoding: Encode short byte arrays and strings together with their length in storage.
 * Report warnings
 * Allow storage reference types for public library functions.
 * Access to types declared in other contracts and libraries via `.`.
 * Version stamp at beginning of runtime bytecode of libraries.
 * Bugfix: Problem with initialized string state variables and dynamic data in constructor.
 * Bugfix: Resolve dependencies concerning `new` automatically.
 * Bugfix: Allow four indexed arguments for anonymous events.
 * Bugfix: Detect too large integer constants in functions that accept arbitrary parameters.

### 0.1.4 (2015-09-30)

 * Bugfix: Returning fixed-size arrays.
 * Bugfix: combined-json output of solc.
 * Bugfix: Accessing fixed-size array return values.
 * Bugfix: Disallow assignment from literal strings to storage pointers.
 * Refactoring: Move type checking into its own module.

### 0.1.3 (2015-09-25)

 * `throw` statement.
 * Libraries that contain functions which are called via CALLCODE.
 * Linker stage for compiler to insert other contract's addresses (used for libraries).
 * Compiler option to output runtime part of contracts.
 * Compile-time out of bounds check for access to fixed-size arrays by integer constants.
 * Version string includes libevmasm/libethereum's version (contains the optimizer).
 * Bugfix: Accessors for constant public state variables.
 * Bugfix: Propagate exceptions in clone contracts.
 * Bugfix: Empty single-line comments are now treated properly.
 * Bugfix: Properly check the number of indexed arguments for events.
 * Bugfix: Strings in struct constructors.

### 0.1.2 (2015-08-20)

 * Improved commandline interface.
 * Explicit conversion between `bytes` and `string`.
 * Bugfix: Value transfer used in clone contracts.
 * Bugfix: Problem with strings as mapping keys.
 * Bugfix: Prevent usage of some operators.

### 0.1.1 (2015-08-04)

 * Strings can be used as mapping keys.
 * Clone contracts.
 * Mapping members are skipped for structs in memory.
 * Use only a single stack slot for storage references.
 * Improved error message for wrong argument count. (#2456)
 * Bugfix: Fix comparison between `bytesXX` types. (#2087)
 * Bugfix: Do not allow floats for integer literals. (#2078)
 * Bugfix: Some problem with many local variables. (#2478)
 * Bugfix: Correctly initialise `string` and `bytes` state variables.
 * Bugfix: Correctly compute gas requirements for callcode.

### 0.1.0 (2015-07-10)<|MERGE_RESOLUTION|>--- conflicted
+++ resolved
@@ -1,4 +1,3 @@
-<<<<<<< HEAD
 ### 0.7.0 (unreleased)
 
 Language Features:
@@ -10,11 +9,7 @@
 Bugfixes:
 
 
-
-### 0.6.1 (unreleased)
-=======
 ### 0.6.2 (unreleased)
->>>>>>> 8865ec76
 
 Language Features:
  * Allow accessing external functions via contract and interface names to obtain their selector.
