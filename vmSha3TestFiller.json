--- conflicted
+++ resolved
@@ -138,9 +138,8 @@
             "gas" : "10000"
         }
     },
-<<<<<<< HEAD
 
-    "sha3_4": {
+    "sha3_5": {
         "env" : {
             "previousHash" : "5e20a0453cecd065ea59c37ac63e079ee08998b6045136a8ce6635c7912ec0b6",
             "currentNumber" : "0",
@@ -153,7 +152,7 @@
             "0f572e5295c57f15886f9b263e2f6d2d6c7b5ec6" : {
                 "balance" : "1000000000000000000",
                 "nonce" : 0,
-                "code" : "{ [[ 0 ]] (SHA3  0xffffffffffffffffffffffffffffffffffffffffffffffffffffffffffffffff 100)}",
+                "code" : "{ [[ 0 ]] (SHA3 10000 0xfffffffff )}",
                 "storage": {}
             }
         },
@@ -168,71 +167,6 @@
         }
     },
 
-    "sha3_4": {
-=======
-
-    "sha3_5": {
->>>>>>> 415a73f5
-        "env" : {
-            "previousHash" : "5e20a0453cecd065ea59c37ac63e079ee08998b6045136a8ce6635c7912ec0b6",
-            "currentNumber" : "0",
-            "currentGasLimit" : "1000000",
-            "currentDifficulty" : "256",
-            "currentTimestamp" : 1,
-            "currentCoinbase" : "2adc25665018aa1fe0e6bc666dac8fc2697ff9ba"
-        },
-        "pre" : {
-            "0f572e5295c57f15886f9b263e2f6d2d6c7b5ec6" : {
-                "balance" : "1000000000000000000",
-                "nonce" : 0,
-<<<<<<< HEAD
-                "code" : "{ [[ 0 ]] (SHA3  0xffffffffffffffffffffffffffffffffffffffffffffffffffffffffffffffff 0xffffffffffffffffffffffffffffffffffffffffffffffffffffffffffffffff)}",
-=======
-                "code" : "{ [[ 0 ]] (SHA3 10000 0xfffffffff )}",
->>>>>>> 415a73f5
-                "storage": {}
-            }
-        },
-        "exec" : {
-            "address" : "0f572e5295c57f15886f9b263e2f6d2d6c7b5ec6",
-            "origin" : "cd1722f3947def4cf144679da39c4c32bdc35681",
-            "caller" : "cd1722f3947def4cf144679da39c4c32bdc35681",
-            "value" : "1000000000000000000",
-            "data" : "",
-            "gasPrice" : "100000000000000",
-            "gas" : "10000"
-        }
-    },
-
-<<<<<<< HEAD
-//    "sha3_5": {
-//        "env" : {
-//            "previousHash" : "5e20a0453cecd065ea59c37ac63e079ee08998b6045136a8ce6635c7912ec0b6",
-//            "currentNumber" : "0",
-//            "currentGasLimit" : "1000000",
-//            "currentDifficulty" : "256",
-//            "currentTimestamp" : 1,
-//            "currentCoinbase" : "2adc25665018aa1fe0e6bc666dac8fc2697ff9ba"
-//        },
-//        "pre" : {
-//            "0f572e5295c57f15886f9b263e2f6d2d6c7b5ec6" : {
-//                "balance" : "1000000000000000000",
-//                "nonce" : 0,
-//                "code" : "{ [[ 0 ]] (SHA3  100 0xffffffffffffffffffffffffffffffffffffffffffffffffffffffffffffffff)}",
-//                "storage": {}
-//            }
-//        },
-//        "exec" : {
-//            "address" : "0f572e5295c57f15886f9b263e2f6d2d6c7b5ec6",
-//            "origin" : "cd1722f3947def4cf144679da39c4c32bdc35681",
-//            "caller" : "cd1722f3947def4cf144679da39c4c32bdc35681",
-//            "value" : "1000000000000000000",
-//            "data" : "",
-//            "gasPrice" : "100000000000000",
-//            "gas" : "10000"
-//        }
-//    }
-=======
     "sha3_6": {
         "env" : {
             "previousHash" : "5e20a0453cecd065ea59c37ac63e079ee08998b6045136a8ce6635c7912ec0b6",
@@ -260,5 +194,4 @@
             "gas" : "10000"
         }
     }
->>>>>>> 415a73f5
 }